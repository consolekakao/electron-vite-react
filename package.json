--- conflicted
+++ resolved
@@ -15,16 +15,12 @@
     "dev": "vite",
     "build": "tsc && vite build && electron-builder",
     "preview": "vite preview",
-    "e2e": "npx playwright test"
+    "pree2e": "vite build --mode=test",
+    "e2e": "playwright test"
   },
   "devDependencies": {
-<<<<<<< HEAD
     "@playwright/test": "^1.29.2",
     "@types/react": "^18.0.27",
-=======
-    "@playwright/test": "^1.29.1",
-    "@types/react": "^18.0.26",
->>>>>>> ac07c369
     "@types/react-dom": "^18.0.10",
     "@vitejs/plugin-react": "^3.0.1",
     "electron": "^22.0.3",
@@ -34,13 +30,8 @@
     "sass": "^1.57.1",
     "typescript": "^4.9.4",
     "vite": "^4.0.4",
-<<<<<<< HEAD
     "vite-electron-plugin": "^0.7.4",
     "vite-plugin-electron-renderer": "^0.12.1"
-=======
-    "vite-electron-plugin": "^0.7.3",
-    "vite-plugin-electron-renderer": "^0.11.4"
->>>>>>> ac07c369
   },
   "engines": {
     "node": "^14.18.0 || >=16.0.0"
